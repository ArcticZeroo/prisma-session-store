--- conflicted
+++ resolved
@@ -1,14 +1,3 @@
-<<<<<<< HEAD
-# Mac OSX
-.DS_Store
-
-# Node Module
-node_modules
-build
-npm-debug.log
-.env
-=======
-
 # Mac
 # +++++++++++++++++++++++++++++++++++++++
 .DS_Store
@@ -71,4 +60,3 @@
 .yarn/build-state.yml
 .pnp.*
 # ---------------------------------------
->>>>>>> f1d8b112
